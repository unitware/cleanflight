--- conflicted
+++ resolved
@@ -79,7 +79,7 @@
 #include "config/config_eeprom.h"
 #include "config/feature.h"
 #include "config/profile.h"
-
+#include "config/config_reset.h"
 #include "config/config_system.h"
 
 #ifndef DEFAULT_RX_FEATURE
@@ -88,21 +88,6 @@
 
 #define BRUSHED_MOTORS_PWM_RATE 16000
 #define BRUSHLESS_MOTORS_PWM_RATE 400
-
-
-#define RESET_CONFIG(_type, _name, ...)                 \
-    static const _type _name ## _reset = {               \
-        __VA_ARGS__                                     \
-    };                                                  \
-    memcpy(_name, &_name ## _reset, sizeof(*_name));    \
-    /**/
-
-#define RESET_CONFIG_2(_type, _name, ...)                  \
-    *_name = (_type) {                                    \
-        __VA_ARGS__                                       \
-    };                                                    \
-    /**/
-
 
 void resetPidProfile(pidProfile_t *pidProfile)
 {
@@ -201,19 +186,12 @@
 
 void resetmotorAndServoConfig(motorAndServoConfig_t *motorAndServoConfig)
 {
-<<<<<<< HEAD
-    motorAndServoConfig->minthrottle = 1150;
-    motorAndServoConfig->maxthrottle = 1850;
-    motorAndServoConfig->mincommand = 1000;
-    motorAndServoConfig->servoCenterPulse = 1500;
-=======
-    RESET_CONFIG(escAndServoConfig_t, escAndServoConfig,
+    RESET_CONFIG(motorAndServoConfig_t, motorAndServoConfig,
         .minthrottle = 1150,
         .maxthrottle = 1850,
         .mincommand = 1000,
         .servoCenterPulse = 1500,
     );
->>>>>>> f8a35781
 }
 
 void resetMotor3DConfig(motor3DConfig_t *motor3DConfig)
@@ -273,18 +251,6 @@
     serialConfig->reboot_character = 'R';
 }
 
-<<<<<<< HEAD
-=======
-static void resetControlRateConfig(controlRateConfig_t *controlRateConfig) {
-    RESET_CONFIG(controlRateConfig_t, controlRateConfig,
-        .rcRate8 = 90,
-        .rcExpo8 = 65,
-        .thrMid8 = 50,
-        .tpa_breakpoint = 1500,
-    );
-}
-
->>>>>>> f8a35781
 void resetRcControlsConfig(rcControlsConfig_t *rcControlsConfig) {
     RESET_CONFIG_2(rcControlsConfig_t, rcControlsConfig,
         .deadband = 0,
