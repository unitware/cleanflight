/*
 * This file is part of Cleanflight.
 *
 * Cleanflight is free software: you can redistribute it and/or modify
 * it under the terms of the GNU General Public License as published by
 * the Free Software Foundation, either version 3 of the License, or
 * (at your option) any later version.
 *
 * Cleanflight is distributed in the hope that it will be useful,
 * but WITHOUT ANY WARRANTY; without even the implied warranty of
 * MERCHANTABILITY or FITNESS FOR A PARTICULAR PURPOSE.  See the
 * GNU General Public License for more details.
 *
 * You should have received a copy of the GNU General Public License
 * along with Cleanflight.  If not, see <http://www.gnu.org/licenses/>.
 */

#pragma once

#define TARGET_BOARD_IDENTIFIER "CJM1" // CJMCU
#define USE_HARDWARE_REVISION_DETECTION

#define LED0 PC14 // PC14 (LED)
#define LED1 PC13 // PC13 (LED)
#define LED2 PC15 // PC15 (LED)

#define ACC
#define USE_ACC_MPU6050

#define GYRO
#define USE_GYRO_MPU6050

//#define MAG
//#define USE_MAG_HMC5883

#define BRUSHED_MOTORS

#define USE_USART1
#define USE_USART2

#define SERIAL_PORT_COUNT 2

#define USE_I2C
#define I2C_DEVICE (I2CDEV_1)

// #define SOFT_I2C // enable to test software i2c
// #define SOFT_I2C_PB1011 // If SOFT_I2C is enabled above, need to define pinout as well (I2C1 = PB67, I2C2 = PB1011)
// #define SOFT_I2C_PB67

<<<<<<< HEAD
#define SERIAL_RX
//#define USE_SERVOS
#define USE_CLI
#define DEFAULT_RX_FEATURE FEATURE_RX_PPM

=======
>>>>>>> 47d07059
#define SPEKTRUM_BIND
// USART2, PA3
#define BIND_PIN   PA3



#if (FLASH_SIZE > 64)
#define BLACKBOX
#define USE_SERVOS
#else
// Since the CJMCU PCB has holes for 4 motors in each corner we can save same flash space by disabling support for other mixers.
#define USE_QUAD_MIXER_ONLY
#define SKIP_TASK_STATISTICS
#define SKIP_CLI_COMMAND_HELP
#endif

// IO - assuming all IOs on 48pin package TODO
#define TARGET_IO_PORTA 0xffff
#define TARGET_IO_PORTB 0xffff
#define TARGET_IO_PORTC (BIT(13)|BIT(14)|BIT(15))

#define USED_TIMERS         (TIM_N(1) | TIM_N(2) | TIM_N(3) | TIM_N(4))

#define TIMER_APB1_PERIPHERALS (RCC_APB1Periph_TIM2 | RCC_APB1Periph_TIM3 | RCC_APB1Periph_TIM4)
#define TIMER_APB2_PERIPHERALS (RCC_APB2Periph_TIM1 | RCC_APB2Periph_GPIOA | RCC_APB2Periph_GPIOB)
<|MERGE_RESOLUTION|>--- conflicted
+++ resolved
@@ -47,14 +47,6 @@
 // #define SOFT_I2C_PB1011 // If SOFT_I2C is enabled above, need to define pinout as well (I2C1 = PB67, I2C2 = PB1011)
 // #define SOFT_I2C_PB67
 
-<<<<<<< HEAD
-#define SERIAL_RX
-//#define USE_SERVOS
-#define USE_CLI
-#define DEFAULT_RX_FEATURE FEATURE_RX_PPM
-
-=======
->>>>>>> 47d07059
 #define SPEKTRUM_BIND
 // USART2, PA3
 #define BIND_PIN   PA3
