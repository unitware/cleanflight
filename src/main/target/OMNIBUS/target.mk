F3_TARGETS  += $(TARGET)
FEATURES    = VCP SDCARD

TARGET_SRC = \
            drivers/accgyro_mpu.c \
            drivers/accgyro_spi_mpu6000.c \
            drivers/barometer_bmp280.c \
            drivers/barometer_spi_bmp280.c \
            drivers/compass_ak8963.c \
            drivers/compass_ak8975.c \
            drivers/compass_hmc5883l.c \
            drivers/serial_usb_vcp.c \
            drivers/transponder_ir.c \
            drivers/transponder_ir_stm32f30x.c \
            io/transponder_ir.c \
            drivers/max7456.c \
            io/osd.c \
<<<<<<< HEAD
            io/vtx_smartaudio.c
=======
            io/cms.c \
            io/canvas.c
>>>>>>> b42de4f2
<|MERGE_RESOLUTION|>--- conflicted
+++ resolved
@@ -15,9 +15,6 @@
             io/transponder_ir.c \
             drivers/max7456.c \
             io/osd.c \
-<<<<<<< HEAD
-            io/vtx_smartaudio.c
-=======
             io/cms.c \
-            io/canvas.c
->>>>>>> b42de4f2
+            io/canvas.c \
+            io/vtx_smartaudio.c