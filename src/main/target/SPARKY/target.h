--- conflicted
+++ resolved
@@ -107,16 +107,12 @@
 #define CURRENT_METER_ADC_GPIO_PIN  GPIO_Pin_7
 #define CURRENT_METER_ADC_CHANNEL   ADC_Channel_4
 
-<<<<<<< HEAD
-=======
-#define AUTOTUNE
+#define BLACKBOX
+#define GPS
 #define GTUNE
->>>>>>> f15cedd0
-#define BLACKBOX
+#define DISPLAY
+#define SERIAL_RX
 #define TELEMETRY
-#define SERIAL_RX
-#define GPS
-#define DISPLAY
 #define USE_SERVOS
 #define USE_CLI
 
