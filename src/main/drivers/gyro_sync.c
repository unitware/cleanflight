/*
 * This file is part of Cleanflight.
 *
 * Cleanflight is free software: you can redistribute it and/or modify
 * it under the terms of the GNU General Public License as published by
 * the Free Software Foundation, either version 3 of the License, or
 * (at your option) any later version.
 *
 * Cleanflight is distributed in the hope that it will be useful,
 * but WITHOUT ANY WARRANTY; without even the implied warranty of
 * MERCHANTABILITY or FITNESS FOR A PARTICULAR PURPOSE.  See the
 * GNU General Public License for more details.
 *
 * You should have received a copy of the GNU General Public License
 * along with Cleanflight.  If not, see <http://www.gnu.org/licenses/>.
 */
#include <stdbool.h>
#include <stdint.h>
#include <stdlib.h>

#include "platform.h"
#include "build_config.h"

#include "common/axis.h"
#include "common/maths.h"

#include "drivers/sensor.h"
#include "drivers/accgyro.h"
#include "drivers/gyro_sync.h"

#include "config/runtime_config.h"
#include "config/config.h"

extern gyro_t gyro;

uint32_t targetLooptime;
uint8_t mpuDividerDrops;

<<<<<<< HEAD
bool getMpuDataStatus(gyro_t *gyro)
{
    bool mpuDataStatus = false;

    if (gyro->intStatus) {
        gyro->intStatus(&mpuDataStatus);
    }
    return mpuDataStatus;
}

=======
>>>>>>> 4ac96aec
bool gyroSyncCheckUpdate(void) {
    return gyro.isDataReady && gyro.isDataReady();
}

void gyroUpdateSampleRate(uint32_t looptime, uint8_t lpf, uint8_t gyroSync, uint8_t gyroSyncDenominator) {
    int gyroSamplePeriod;

    if (gyroSync) {
        if (!lpf) {
            gyroSamplePeriod = 125;

        } else {
            gyroSamplePeriod = 1000;
        }

        mpuDividerDrops  = gyroSyncDenominator - 1;
        targetLooptime = (mpuDividerDrops + 1) * gyroSamplePeriod;
    } else {
    	mpuDividerDrops = 0;
    	targetLooptime = looptime;
    }
}

uint8_t gyroMPU6xxxCalculateDivider(void) {
    return mpuDividerDrops;
}<|MERGE_RESOLUTION|>--- conflicted
+++ resolved
@@ -36,19 +36,6 @@
 uint32_t targetLooptime;
 uint8_t mpuDividerDrops;
 
-<<<<<<< HEAD
-bool getMpuDataStatus(gyro_t *gyro)
-{
-    bool mpuDataStatus = false;
-
-    if (gyro->intStatus) {
-        gyro->intStatus(&mpuDataStatus);
-    }
-    return mpuDataStatus;
-}
-
-=======
->>>>>>> 4ac96aec
 bool gyroSyncCheckUpdate(void) {
     return gyro.isDataReady && gyro.isDataReady();
 }
