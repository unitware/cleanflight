--- conflicted
+++ resolved
@@ -97,7 +97,6 @@
 
 const angle_index_t rcAliasToAngleIndexMap[] = { AI_ROLL, AI_PITCH };
 
-<<<<<<< HEAD
 pt1Filter_t deltaFilter[3];
 pt1Filter_t yawFilter;
 biquadFilter_t dtermFilterLpf[3];
@@ -105,15 +104,6 @@
 bool dtermNotchInitialised;
 bool dtermBiquadLpfInitialised;
 denoisingState_t dtermDenoisingState[3];
-bool dtermNotchInitialised;
-=======
-static pt1Filter_t deltaFilter[3];
-static pt1Filter_t yawFilter;
-static biquadFilter_t dtermFilterLpf[3];
-static biquadFilter_t dtermFilterNotch[3];
-static denoisingState_t dtermDenoisingState[3];
-static bool dtermNotchInitialised;
->>>>>>> c0e34c11
 
 void initFilters(const pidProfile_t *pidProfile) {
     int axis;
@@ -132,176 +122,6 @@
 
         if (pidProfile->dterm_filter_type == FILTER_DENOISE) {
             for (axis = 0; axis < 3; axis++) initDenoisingFilter(&dtermDenoisingState[axis], pidProfile->dterm_lpf_hz, targetPidLooptime);
-<<<<<<< HEAD
-=======
-        }
-        lowpassFilterType = pidProfile->dterm_filter_type;
-    }
-}
-
-#ifndef SKIP_PID_FLOAT
-// Betaflight pid controller, which will be maintained in the future with additional features specialised for current (mini) multirotor usage. Based on 2DOF reference design (matlab)
-static void pidBetaflight(const pidProfile_t *pidProfile, uint16_t max_angle_inclination,
-         const rollAndPitchTrims_t *angleTrim, const rxConfig_t *rxConfig)
-{
-    float errorRate = 0, rD = 0, PVRate = 0, dynC;
-    float ITerm,PTerm,DTerm;
-    static float lastRateError[2];
-    static float Kp[3], Ki[3], Kd[3], c[3], rollPitchMaxVelocity, yawMaxVelocity, previousSetpoint[3], relaxFactor[3];
-    float delta;
-    int axis;
-    float horizonLevelStrength = 1;
-
-    float tpaFactor = PIDweight[0] / 100.0f; // tpa is now float
-
-    initFilters(pidProfile);
-
-    if (FLIGHT_MODE(HORIZON_MODE)) {
-        // Figure out the raw stick positions
-        const int32_t stickPosAil = ABS(getRcStickDeflection(FD_ROLL, rxConfig->midrc));
-        const int32_t stickPosEle = ABS(getRcStickDeflection(FD_PITCH, rxConfig->midrc));
-        const int32_t mostDeflectedPos = MAX(stickPosAil, stickPosEle);
-        // Progressively turn off the horizon self level strength as the stick is banged over
-        horizonLevelStrength = (float)(500 - mostDeflectedPos) / 500;  // 1 at centre stick, 0 = max stick deflection
-        if(pidProfile->D8[PIDLEVEL] == 0){
-            horizonLevelStrength = 0;
-        } else {
-            horizonLevelStrength = constrainf(((horizonLevelStrength - 1) * (100 / pidProfile->D8[PIDLEVEL])) + 1, 0, 1);
-        }
-    }
-
-    // Yet Highly experimental and under test and development
-    // Throttle coupled to Igain like inverted TPA // 50hz calculation (should cover all rx protocols)
-    static float kiThrottleGain = 1.0f;
-    if (pidProfile->itermThrottleGain) {
-        const uint16_t maxLoopCount = 20000 / targetPidLooptime;
-        const float throttleItermGain = (float)pidProfile->itermThrottleGain * 0.001f;
-        static int16_t previousThrottle;
-        static uint16_t loopIncrement;
-
-        if (loopIncrement >= maxLoopCount) {
-            kiThrottleGain = 1.0f + constrainf((float)(ABS(rcCommand[THROTTLE] - previousThrottle)) * throttleItermGain, 0.0f, 5.0f); // Limit to factor 5
-            previousThrottle = rcCommand[THROTTLE];
-            loopIncrement = 0;
-        } else {
-            loopIncrement++;
-        }
-    }
-
-    // ----------PID controller----------
-    for (axis = 0; axis < 3; axis++) {
-
-        static uint8_t configP[3], configI[3], configD[3];
-
-        // Prevent unnecessary computing and check for changed PIDs. No need for individual checks. Only pids is fine for now
-        // Prepare all parameters for PID controller
-        if ((pidProfile->P8[axis] != configP[axis]) || (pidProfile->I8[axis] != configI[axis]) || (pidProfile->D8[axis] != configD[axis])) {
-            Kp[axis] = PTERM_SCALE * pidProfile->P8[axis];
-            Ki[axis] = ITERM_SCALE * pidProfile->I8[axis];
-            Kd[axis] = DTERM_SCALE * pidProfile->D8[axis];
-            c[axis] = pidProfile->dtermSetpointWeight / 100.0f;
-            relaxFactor[axis] = 1.0f - (pidProfile->setpointRelaxRatio / 100.0f);
-            yawMaxVelocity = pidProfile->yawRateAccelLimit * 1000 * getdT();
-            rollPitchMaxVelocity = pidProfile->rateAccelLimit * 1000 * getdT();
-
-            configP[axis] = pidProfile->P8[axis];
-            configI[axis] = pidProfile->I8[axis];
-            configD[axis] = pidProfile->D8[axis];
-        }
-
-        // Limit abrupt yaw inputs / stops
-        float maxVelocity = (axis == YAW) ? yawMaxVelocity : rollPitchMaxVelocity;
-        if (maxVelocity) {
-            float currentVelocity = setpointRate[axis] - previousSetpoint[axis];
-            if (ABS(currentVelocity) > maxVelocity) {
-                setpointRate[axis] = (currentVelocity > 0) ? previousSetpoint[axis] + maxVelocity : previousSetpoint[axis] - maxVelocity;
-            }
-            previousSetpoint[axis] = setpointRate[axis];
-        }
-
-        // Yaw control is GYRO based, direct sticks control is applied to rate PID
-        if ((FLIGHT_MODE(ANGLE_MODE) || FLIGHT_MODE(HORIZON_MODE)) && axis != YAW) {
-            // calculate error angle and limit the angle to the max inclination
-#ifdef GPS
-                const float errorAngle = (constrain(2 * rcCommand[axis] + GPS_angle[axis], -((int) max_angle_inclination),
-                    +max_angle_inclination) - attitude.raw[axis] + angleTrim->raw[axis]) / 10.0f; // 16 bits is ok here
-#else
-                const float errorAngle = (constrain(2 * rcCommand[axis], -((int) max_angle_inclination),
-                    +max_angle_inclination) - attitude.raw[axis] + angleTrim->raw[axis]) / 10.0f; // 16 bits is ok here
-#endif
-            if (FLIGHT_MODE(ANGLE_MODE)) {
-                // ANGLE mode - control is angle based, so control loop is needed
-                setpointRate[axis] = errorAngle * pidProfile->P8[PIDLEVEL] / 10.0f;
-            } else {
-                // HORIZON mode - direct sticks control is applied to rate PID
-                // mix up angle error to desired AngleRate to add a little auto-level feel
-                setpointRate[axis] = setpointRate[axis] + (errorAngle * pidProfile->I8[PIDLEVEL] * horizonLevelStrength / 10.0f);
-            }
-        }
-
-        PVRate = gyroADCf[axis] / 16.4f; // Process variable from gyro output in deg/sec
-
-        // --------low-level gyro-based PID based on 2DOF PID controller. ----------
-        //  ---------- 2-DOF PID controller with optional filter on derivative term. b = 1 and only c can be tuned (amount derivative on measurement or error).  ----------
-        // Used in stand-alone mode for ACRO, controlled by higher level regulators in other modes
-        // ----- calculate error / angle rates  ----------
-        errorRate = setpointRate[axis] - PVRate;       // r - y
-
-        // -----calculate P component and add Dynamic Part based on stick input
-        PTerm = Kp[axis] * errorRate * tpaFactor;
-
-        // -----calculate I component.
-        // Reduce strong Iterm accumulation during higher stick inputs
-        float accumulationThreshold = (axis == YAW) ? pidProfile->yawItermIgnoreRate : pidProfile->rollPitchItermIgnoreRate;
-        float setpointRateScaler = constrainf(1.0f - (ABS(setpointRate[axis]) / accumulationThreshold), 0.0f, 1.0f);
-
-        // Handle All windup Scenarios
-        // limit maximum integrator value to prevent WindUp
-        float itermScaler = setpointRateScaler * kiThrottleGain;
-
-        errorGyroIf[axis] = constrainf(errorGyroIf[axis] + Ki[axis] * errorRate * getdT() * itermScaler, -250.0f, 250.0f);
-
-        // I coefficient (I8) moved before integration to make limiting independent from PID settings
-        ITerm = errorGyroIf[axis];
-
-        //-----calculate D-term (Yaw D not yet supported)
-        if (axis != YAW) {
-            if (pidProfile->setpointRelaxRatio < 100)
-                dynC = c[axis] * powerf(rcInput[axis], 2) * relaxFactor[axis] + c[axis] * (1-relaxFactor[axis]);
-            else
-                dynC = c[axis];
-            rD = dynC * setpointRate[axis] - PVRate;    // cr - y
-            delta = rD - lastRateError[axis];
-            lastRateError[axis] = rD;
-
-            // Divide delta by targetLooptime to get differential (ie dr/dt)
-            delta *= (1.0f / getdT());
-
-            if (debugMode == DEBUG_DTERM_FILTER) debug[axis] = Kd[axis] * delta * tpaFactor;
-
-            // Filter delta
-            if (dtermNotchInitialised) delta = biquadFilterApply(&dtermFilterNotch[axis], delta);
-
-            if (pidProfile->dterm_lpf_hz) {
-                if (pidProfile->dterm_filter_type == FILTER_BIQUAD)
-                    delta = biquadFilterApply(&dtermFilterLpf[axis], delta);
-                else if (pidProfile->dterm_filter_type == FILTER_PT1)
-                    delta = pt1FilterApply4(&deltaFilter[axis], delta, pidProfile->dterm_lpf_hz, getdT());
-                else
-                    delta = denoisingFilterUpdate(&dtermDenoisingState[axis], delta);
-            }
-
-            DTerm = Kd[axis] * delta * tpaFactor;
-
-            // -----calculate total PID output
-            axisPID[axis] = constrain(lrintf(PTerm + ITerm + DTerm), -pidProfile->pidSumLimit, pidProfile->pidSumLimit);
-        } else {
-            if (pidProfile->yaw_lpf_hz) PTerm = pt1FilterApply4(&yawFilter, PTerm, pidProfile->yaw_lpf_hz, getdT());
-
-            axisPID[axis] = lrintf(PTerm + ITerm);
-
-            DTerm = 0.0f; // needed for blackbox
->>>>>>> c0e34c11
         }
         lowpassFilterType = pidProfile->dterm_filter_type;
     }
