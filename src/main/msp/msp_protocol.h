/*
 * This file is part of Cleanflight.
 *
 * Cleanflight is free software: you can redistribute it and/or modify
 * it under the terms of the GNU General Public License as published by
 * the Free Software Foundation, either version 3 of the License, or
 * (at your option) any later version.
 *
 * Cleanflight is distributed in the hope that it will be useful,
 * but WITHOUT ANY WARRANTY; without even the implied warranty of
 * MERCHANTABILITY or FITNESS FOR A PARTICULAR PURPOSE.  See the
 * GNU General Public License for more details.
 *
 * You should have received a copy of the GNU General Public License
 * along with Cleanflight.  If not, see <http://www.gnu.org/licenses/>.
 */

/**
 * MSP Guidelines, emphasis is used to clarify.
 *
 * Each FlightController (FC, Server) MUST change the API version when any MSP command is added, deleted, or changed.
 *
 * If you fork the FC source code and release your own version, you MUST change the Flight Controller Identifier.
 *
 * NEVER release a modified copy of this code that shares the same Flight controller IDENT and API version
 * if the API doesn't match EXACTLY.
 *
 * Consumers of the API (API clients) SHOULD first attempt to get a response from the MSP_API_VERSION command.
 * If no response is obtained then client MAY try the legacy MSP_IDENT command.
 *
 * API consumers should ALWAYS handle communication failures gracefully and attempt to continue
 * without the information if possible.  Clients MAY log/display a suitable message.
 *
 * API clients should NOT attempt any communication if they can't handle the returned API MAJOR VERSION.
 *
 * API clients SHOULD attempt communication if the API MINOR VERSION has increased from the time
 * the API client was written and handle command failures gracefully.  Clients MAY disable
 * functionality that depends on the commands while still leaving other functionality intact.
 * that the newer API version may cause problems before using API commands that change FC state.
 *
 * It is for this reason that each MSP command should be specific as possible, such that changes
 * to commands break as little functionality as possible.
 *
 * API client authors MAY use a compatibility matrix/table when determining if they can support
 * a given command from a given flight controller at a given api version level.
 *
 * Developers MUST NOT create new MSP commands that do more than one thing.
 *
 * Failure to follow these guidelines will likely invoke the wrath of developers trying to write tools
 * that use the API and the users of those tools.
 */

#pragma once

/* Protocol numbers used both by the wire format, config system, and
   field setters.
*/

#define MSP_PROTOCOL_VERSION                0

#define API_VERSION_MAJOR                   1 // increment when major changes are made
#define API_VERSION_MINOR                   22 // increment when any change is made, reset to zero when major changes are released after changing API_VERSION_MAJOR

#define API_VERSION_LENGTH                  2

#define MULTIWII_IDENTIFIER "MWII";
#define BASEFLIGHT_IDENTIFIER "BAFL";
#define BETAFLIGHT_IDENTIFIER "BTFL"
#define CLEANFLIGHT_IDENTIFIER "CLFL"
#define INAV_IDENTIFIER "INAV"
#define RACEFLIGHT_IDENTIFIER "RCFL"

#define FLIGHT_CONTROLLER_IDENTIFIER_LENGTH 4
#define FLIGHT_CONTROLLER_VERSION_LENGTH    3
#define FLIGHT_CONTROLLER_VERSION_MASK      0xFFF

#define BOARD_IDENTIFIER_LENGTH             4 // 4 UPPER CASE alpha numeric characters that identify the board being used.
#define BOARD_HARDWARE_REVISION_LENGTH      2

// These are baseflight specific flags but they are useless now since MW 2.3 uses the upper 4 bits for the navigation version.
#define CAP_PLATFORM_32BIT          ((uint32_t)1 << 31)
#define CAP_BASEFLIGHT_CONFIG       ((uint32_t)1 << 30)

// MW 2.3 stores NAVI_VERSION in the top 4 bits of the capability mask.
#define CAP_NAVI_VERSION_BIT_4_MSB  ((uint32_t)1 << 31)
#define CAP_NAVI_VERSION_BIT_3      ((uint32_t)1 << 30)
#define CAP_NAVI_VERSION_BIT_2      ((uint32_t)1 << 29)
#define CAP_NAVI_VERSION_BIT_1_LSB  ((uint32_t)1 << 28)

#define CAP_DYNBALANCE              ((uint32_t)1 << 2)
#define CAP_FLAPS                   ((uint32_t)1 << 3)
#define CAP_NAVCAP                  ((uint32_t)1 << 4)
#define CAP_EXTAUX                  ((uint32_t)1 << 5)

#define MSP_API_VERSION                 1    //out message
#define MSP_FC_VARIANT                  2    //out message
#define MSP_FC_VERSION                  3    //out message
#define MSP_BOARD_INFO                  4    //out message
#define MSP_BUILD_INFO                  5    //out message

#define MSP_NAME                        10   //out message          Returns user set board name - betaflight
#define MSP_SET_NAME                    11   //in message           Sets board name - betaflight


//
// MSP commands for Cleanflight original features
//
#define MSP_MODE_RANGES                 34    //out message         Returns all mode ranges
#define MSP_SET_MODE_RANGE              35    //in message          Sets a single mode range

#define MSP_FEATURE                     36
#define MSP_SET_FEATURE                 37

#define MSP_BOARD_ALIGNMENT             38
#define MSP_SET_BOARD_ALIGNMENT         39

#define MSP_CURRENT_METER_CONFIG        40
#define MSP_SET_CURRENT_METER_CONFIG    41

#define MSP_MIXER                       42
#define MSP_SET_MIXER                   43

#define MSP_RX_CONFIG                   44
#define MSP_SET_RX_CONFIG               45

#define MSP_LED_COLORS                  46
#define MSP_SET_LED_COLORS              47

#define MSP_LED_STRIP_CONFIG            48
#define MSP_SET_LED_STRIP_CONFIG        49

#define MSP_RSSI_CONFIG                 50
#define MSP_SET_RSSI_CONFIG             51

#define MSP_ADJUSTMENT_RANGES           52
#define MSP_SET_ADJUSTMENT_RANGE        53

// private - only to be used by the configurator, the commands are likely to change
#define MSP_CF_SERIAL_CONFIG            54
#define MSP_SET_CF_SERIAL_CONFIG        55

#define MSP_VOLTAGE_METER_CONFIG        56
#define MSP_SET_VOLTAGE_METER_CONFIG    57

#define MSP_SONAR_ALTITUDE              58 //out message get sonar altitude [cm]

#define MSP_PID_CONTROLLER              59
#define MSP_SET_PID_CONTROLLER          60

#define MSP_ARMING_CONFIG               61 //out message         Returns auto_disarm_delay and disarm_kill_switch parameters
#define MSP_SET_ARMING_CONFIG           62 //in message          Sets auto_disarm_delay and disarm_kill_switch parameters

//
// Baseflight MSP commands (if enabled they exist in Cleanflight)
//
#define MSP_RX_MAP                      64 //out message get channel map (also returns number of channels total)
#define MSP_SET_RX_MAP                  65 //in message set rx map, numchannels to set comes from MSP_RX_MAP

// FIXME - Provided for backwards compatibility with configurator code until configurator is updated.
// DEPRECATED - DO NOT USE "MSP_BF_CONFIG" and MSP_SET_BF_CONFIG.  In Cleanflight, isolated commands already exist and should be used instead.
#define MSP_BF_CONFIG                   66 //out message baseflight-specific settings that aren't covered elsewhere
#define MSP_SET_BF_CONFIG               67 //in message baseflight-specific settings save

#define MSP_REBOOT                      68 //in message reboot settings

// DEPRECATED - Use MSP_BUILD_INFO instead
#define MSP_BF_BUILD_INFO               69 //out message build date as well as some space for future expansion


#define MSP_DATAFLASH_SUMMARY           70 //out message - get description of dataflash chip
#define MSP_DATAFLASH_READ              71 //out message - get content of dataflash chip
#define MSP_DATAFLASH_ERASE             72 //in message - erase dataflash chip

#define MSP_LOOP_TIME                   73 //out message         Returns FC cycle time i.e looptime parameter
#define MSP_SET_LOOP_TIME               74 //in message          Sets FC cycle time i.e looptime parameter

#define MSP_FAILSAFE_CONFIG             75 //out message         Returns FC Fail-Safe settings
#define MSP_SET_FAILSAFE_CONFIG         76 //in message          Sets FC Fail-Safe settings

#define MSP_RXFAIL_CONFIG               77 //out message         Returns RXFAIL settings
#define MSP_SET_RXFAIL_CONFIG           78 //in message          Sets RXFAIL settings

#define MSP_SDCARD_SUMMARY              79 //out message         Get the state of the SD card

#define MSP_BLACKBOX_CONFIG             80 //out message         Get blackbox settings
#define MSP_SET_BLACKBOX_CONFIG         81 //in message          Set blackbox settings

#define MSP_TRANSPONDER_CONFIG          82 //out message         Get transponder settings
#define MSP_SET_TRANSPONDER_CONFIG      83 //in message          Set transponder settings

#define MSP_OSD_CONFIG                  84 //out message         Get osd settings - betaflight
#define MSP_SET_OSD_CONFIG              85 //in message          Set osd settings - betaflight

#define MSP_OSD_CHAR_READ               86 //out message         Get osd settings - betaflight
#define MSP_OSD_CHAR_WRITE              87 //in message          Set osd settings - betaflight

#define MSP_VTX_CONFIG                  88 //out message         Get vtx settings - betaflight
#define MSP_SET_VTX_CONFIG              89 //in message          Set vtx settings - betaflight

// Betaflight Additional Commands
#define MSP_ADVANCED_CONFIG             90
#define MSP_SET_ADVANCED_CONFIG         91

#define MSP_FILTER_CONFIG               92
#define MSP_SET_FILTER_CONFIG           93

#define MSP_PID_ADVANCED                94
#define MSP_SET_PID_ADVANCED            95

#define MSP_SENSOR_CONFIG               96
#define MSP_SET_SENSOR_CONFIG           97

//
// OSD specific
//
#define MSP_OSD_VIDEO_CONFIG            180
#define MSP_SET_OSD_VIDEO_CONFIG        181

<<<<<<< HEAD
// External OSD canvas mode messages
#define MSP_CANVAS                      182
=======
// External OSD displayport mode messages
#define MSP_DISPLAYPORT                 182
>>>>>>> 071b14f9

//
// Multwii original MSP commands
//

// DEPRECATED - See MSP_API_VERSION and MSP_MIXER
#define MSP_IDENT                100    //out message         mixerMode + multiwii version + protocol version + capability variable


#define MSP_STATUS               101    //out message         cycletime & errors_count & sensor present & box activation & current setting number
#define MSP_RAW_IMU              102    //out message         9 DOF
#define MSP_SERVO                103    //out message         servos
#define MSP_MOTOR                104    //out message         motors
#define MSP_RC                   105    //out message         rc channels and more
#define MSP_RAW_GPS              106    //out message         fix, numsat, lat, lon, alt, speed, ground course
#define MSP_COMP_GPS             107    //out message         distance home, direction home
#define MSP_ATTITUDE             108    //out message         2 angles 1 heading
#define MSP_ALTITUDE             109    //out message         altitude, variometer
#define MSP_ANALOG               110    //out message         vbat, powermetersum, rssi if available on RX
#define MSP_RC_TUNING            111    //out message         rc rate, rc expo, rollpitch rate, yaw rate, dyn throttle PID
#define MSP_PID                  112    //out message         P I D coeff (9 are used currently)
#define MSP_BOX                  113    //out message         BOX setup (number is dependant of your setup)
#define MSP_MISC                 114    //out message         powermeter trig
#define MSP_MOTOR_PINS           115    //out message         which pins are in use for motors & servos, for GUI
#define MSP_BOXNAMES             116    //out message         the aux switch names
#define MSP_PIDNAMES             117    //out message         the PID names
#define MSP_WP                   118    //out message         get a WP, WP# is in the payload, returns (WP#, lat, lon, alt, flags) WP#0-home, WP#16-poshold
#define MSP_BOXIDS               119    //out message         get the permanent IDs associated to BOXes
#define MSP_SERVO_CONFIGURATIONS 120    //out message         All servo configurations.
#define MSP_NAV_STATUS           121    //out message         Returns navigation status
#define MSP_NAV_CONFIG           122    //out message         Returns navigation parameters
#define MSP_3D                   124    //out message         Settings needed for reversible ESCs
#define MSP_RC_DEADBAND          125    //out message         deadbands for yaw alt pitch roll
#define MSP_SENSOR_ALIGNMENT     126    //out message         orientation of acc,gyro,mag
#define MSP_LED_STRIP_MODECOLOR  127    //out message         Get LED strip mode_color settings

#define MSP_SET_RAW_RC           200    //in message          8 rc chan
#define MSP_SET_RAW_GPS          201    //in message          fix, numsat, lat, lon, alt, speed
#define MSP_SET_PID              202    //in message          P I D coeff (9 are used currently)
#define MSP_SET_BOX              203    //in message          BOX setup (number is dependant of your setup)
#define MSP_SET_RC_TUNING        204    //in message          rc rate, rc expo, rollpitch rate, yaw rate, dyn throttle PID, yaw expo
#define MSP_ACC_CALIBRATION      205    //in message          no param
#define MSP_MAG_CALIBRATION      206    //in message          no param
#define MSP_SET_MISC             207    //in message          powermeter trig + 8 free for future use
#define MSP_RESET_CONF           208    //in message          no param
#define MSP_SET_WP               209    //in message          sets a given WP (WP#,lat, lon, alt, flags)
#define MSP_SELECT_SETTING       210    //in message          Select Setting Number (0-2)
#define MSP_SET_HEAD             211    //in message          define a new heading hold direction
#define MSP_SET_SERVO_CONFIGURATION 212    //in message          Servo settings
#define MSP_SET_MOTOR            214    //in message          PropBalance function
#define MSP_SET_NAV_CONFIG       215    //in message          Sets nav config parameters - write to the eeprom
#define MSP_SET_3D               217    //in message          Settings needed for reversible ESCs
#define MSP_SET_RC_DEADBAND      218    //in message          deadbands for yaw alt pitch roll
#define MSP_SET_RESET_CURR_PID   219    //in message          resetting the current pid profile to defaults
#define MSP_SET_SENSOR_ALIGNMENT 220    //in message          set the orientation of the acc,gyro,mag
#define MSP_SET_LED_STRIP_MODECOLOR 221 //in  message         Set LED strip mode_color settings

// #define MSP_BIND                 240    //in message          no param
// #define MSP_ALARMS               242

#define MSP_EEPROM_WRITE         250    //in message          no param
#define MSP_RESERVE_1            251    //reserved for system usage
#define MSP_RESERVE_2            252    //reserved for system usage
#define MSP_DEBUGMSG             253    //out message         debug string buffer
#define MSP_DEBUG                254    //out message         debug1,debug2,debug3,debug4
#define MSP_RESERVE_3            255    //reserved for system usage

// Additional commands that are not compatible with MultiWii
#define MSP_STATUS_EX            150    //out message         cycletime, errors_count, CPU load, sensor present etc
#define MSP_UID                  160    //out message         Unique device ID
#define MSP_GPSSVINFO            164    //out message         get Signal Strength (only U-Blox)
#define MSP_GPSSTATISTICS        166    //out message         get GPS debugging data
#define MSP_ACC_TRIM             240    //out message         get acc angle trim values
#define MSP_SET_ACC_TRIM         239    //in message          set acc angle trim values
#define MSP_SERVO_MIX_RULES      241    //out message         Returns servo mixer configuration
#define MSP_SET_SERVO_MIX_RULE   242    //in message          Sets servo mixer configuration
#define MSP_SET_4WAY_IF          245    //in message          Sets 4way interface<|MERGE_RESOLUTION|>--- conflicted
+++ resolved
@@ -216,13 +216,8 @@
 #define MSP_OSD_VIDEO_CONFIG            180
 #define MSP_SET_OSD_VIDEO_CONFIG        181
 
-<<<<<<< HEAD
-// External OSD canvas mode messages
-#define MSP_CANVAS                      182
-=======
 // External OSD displayport mode messages
 #define MSP_DISPLAYPORT                 182
->>>>>>> 071b14f9
 
 //
 // Multwii original MSP commands
